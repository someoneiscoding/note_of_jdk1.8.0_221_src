/*
 * ORACLE PROPRIETARY/CONFIDENTIAL. Use is subject to license terms.
 *
 *
 *
 *
 *
 *
 *
 *
 *
 *
 *
 *
 *
 *
 *
 *
 *
 *
 *
 *
 */

/*
 *
 *
 *
 *
 *
 * Written by Doug Lea with assistance from members of JCP JSR-166
 * Expert Group and released to the public domain, as explained at
 * http://creativecommons.org/publicdomain/zero/1.0/
 */

package java.util.concurrent.locks;
import java.util.concurrent.TimeUnit;
import java.util.Collection;

/**
 * A reentrant mutual exclusion {@link Lock} with the same basic
 * behavior and semantics as the implicit monitor lock accessed using
 * {@code synchronized} methods and statements, but with extended
 * capabilities.
 * 一种可重入互斥锁。其基本行为和语义与使用 {@code synchronized} 关键字的隐式监视锁相同，但具有扩展功能。
 *
 * <p>A {@code ReentrantLock} is <em>owned</em> by the thread last
 * successfully locking, but not yet unlocking it. A thread invoking
 * {@code lock} will return, successfully acquiring the lock, when
 * the lock is not owned by another thread. The method will return
 * immediately if the current thread already owns the lock. This can
 * be checked using methods {@link #isHeldByCurrentThread}, and {@link
 * #getHoldCount}.<br/>
 * {@code ReentrantLock} 由上次成功获取锁但还未释放锁的线程拥有。
 * 当锁资源还未被其他线程获取时，调用 {@code lock} 的线程将成功获取锁，
 * 如果当前线程已经拥有锁，则该方法将立即返回。
 * 可以使用方法 {@link #isHeldByCurrentThread} 和 {@link #getHoldCount} 检查这一点。
 *
 * <p>The constructor for this class accepts an optional
 * <em>fairness</em> parameter.  When set {@code true}, under
 * contention, locks favor granting access to the longest-waiting
 * thread.  Otherwise this lock does not guarantee any particular
 * access order.  Programs using fair locks accessed by many threads
 * may display lower overall throughput (i.e., are slower; often much
 * slower) than those using the default setting, but have smaller
 * variances in times to obtain locks and guarantee lack of
 * starvation. Note however, that fairness of locks does not guarantee
 * fairness of thread scheduling. Thus, one of many threads using a
 * fair lock may obtain it multiple times in succession while other
 * active threads are not progressing and not currently holding the
 * lock.<br/>
 * 该类的构造函数 {@link #ReentrantLock(boolean fair)} 接受可选的公平性参数。当设置 {@code true} 时，
 * 在竞争条件下，锁倾向于授予等待时间最长的线程访问权。如果为 false，此锁不保证任何特定的访问顺序。
 * 与使用默认设置(非公平锁)的程序相比，使用由多个线程访问公平锁的程序可能会显示较低的总体吞吐量（即较慢；通常较慢），
 * 但在获得锁和保证无饥饿的时间上差异较小。但是请注意，锁的公平性并不能保证线程调度的公平性。
 * 因此，使用公平锁的多个线程中的一个线程可能会连续多次获得公平锁，而其他活动线程则没有进行，并且当前没有持有该锁。
 * 
 * Also note that the untimed {@link #tryLock()} method does not
 * honor the fairness setting. It will succeed if the lock
 * is available even if other threads are waiting.<br/>
 * 还要注意，无超时时间的 {@link #tryLock()} 方法不支持公平性设置。
 * 如果锁可用，即使其他线程正在等待，它也会成功。
 *
 * <p>It is recommended practice to <em>always</em> immediately
 * follow a call to {@code lock} with a {@code try} block, most
 * typically in a before/after construction such as: <br/>
 * 最佳实践如下：
 *
 *  <pre> {@code
 * class X {
 *   private final ReentrantLock lock = new ReentrantLock();
 *   // ...
 *
 *   public void m() {
 *     lock.lock();  // block until condition holds
 *     try {
 *       // ... method body
 *     } finally {
 *       lock.unlock()
 *     }
 *   }
 * }}</pre>
 *
 * <p>In addition to implementing the {@link Lock} interface, this
 * class defines a number of {@code public} and {@code protected}
 * methods for inspecting the state of the lock.  Some of these
 * methods are only useful for instrumentation and monitoring.<br/>
 * 除了实现 {@link Lock} 接口之外，这个类还定义了许多 {@code public} 和 {@code protected} 方法来检查锁的状态。
 * 其中一些方法仅适用于监测。
 *
 * <p>Serialization of this class behaves in the same way as built-in
 * locks: a deserialized lock is in the unlocked state, regardless of
 * its state when serialized.
 *
 * <p>This lock supports a maximum of 2147483647 recursive locks by
 * the same thread. Attempts to exceed this limit result in
 * {@link Error} throws from locking methods.<br/>
 * 此锁支持同一线程最多持有 2147483647 个递归锁。试图超过此限制将导致锁方法抛出 {@link Error}。
 *
 * @since 1.5
 * @author Doug Lea
 */
public class ReentrantLock implements Lock, java.io.Serializable {
    private static final long serialVersionUID = 7373984872572414699L;
    /**
     * Synchronizer providing all implementation mechanics
     * 提供所有实现机制的同步器。ReentrantLock 的构造函数即创建 Sync 实例：NonfairSync or FairSync
     * */
    private final Sync sync;

    /**
     * Base of synchronization control for this lock. Subclassed
     * into fair and nonfair versions below. Uses AQS state to
     * represent the number of holds on the lock.<br/>
     * Sync 是同步控制的基础，分为公平和非公平版本。使用 AQS 的 state 字段表示锁的持有数量。
     *
     */
    abstract static class Sync extends AbstractQueuedSynchronizer {
        private static final long serialVersionUID = -5179523762034025860L;

        /**
         * Performs {@link Lock#lock}. The main reason for subclassing
         * is to allow fast path for nonfair version.<br/>
<<<<<<< HEAD
         * 执行 {@code #lock()} 操作。
         * 子类化的主要原因是允许非公平获取锁方法 {@link NonfairSync#lock()} 中提供(获取锁)捷径。
=======
         * 执行 {@code #lock()} 操作。子类化的主要原因是允许非公平获取锁方法 {@code NonfairSync#lock()} 中提供(获取锁)捷径。
>>>>>>> 0af8a402
         */
        abstract void lock();

        /**
         * Performs non-fair tryLock.  tryAcquire is implemented in
         * subclasses, but both need nonfair try for trylock method.<br/>
         * @return {@code true}: 获取锁资源成功
         */
        final boolean nonfairTryAcquire(int acquires) {
            final Thread current = Thread.currentThread();
            int c = getState();
            // 如果当前没有线程持有锁资源
            if (c == 0) {
                // 尝试 CAS 获取锁
                if (compareAndSetState(0, acquires)) {
                    setExclusiveOwnerThread(current);
                    return true;
                }
            }
            // 如果当前持有锁资源线程就是当前线程(重入)，则更新 state 字段
            else if (current == getExclusiveOwnerThread()) {
                int nextc = c + acquires;
                // nextc < 0 则说明溢出
                if (nextc < 0)
                    throw new Error("Maximum lock count exceeded");
                setState(nextc);
                return true;
            }
            return false;
        }

        /**
         * AQS tryRelease 方法的默认实现<br/>
         * 如果要释放的锁资源数量刚好是当前是有的数量，则返回 true，并把当前持有锁资源的线程设置为 null。
         * @param releases 释放锁的数量
         * @return {@code true}: 释放锁资源成功
         * @throws IllegalMonitorStateException 如果当前线程非锁资源持有者
         */
        protected final boolean tryRelease(int releases) {
            int c = getState() - releases;
            if (Thread.currentThread() != getExclusiveOwnerThread())
                throw new IllegalMonitorStateException();
            boolean free = false;
            if (c == 0) {
                free = true;
                setExclusiveOwnerThread(null);
            }
            setState(c);
            return free;
        }

        protected final boolean isHeldExclusively() {
            // While we must in general read state before owner,
            // we don't need to do so to check if current thread is owner
            return getExclusiveOwnerThread() == Thread.currentThread();
        }

        final ConditionObject newCondition() {
            return new ConditionObject();
        }

        // Methods relayed from outer class

        final Thread getOwner() {
            return getState() == 0 ? null : getExclusiveOwnerThread();
        }

        final int getHoldCount() {
            return isHeldExclusively() ? getState() : 0;
        }

        final boolean isLocked() {
            return getState() != 0;
        }

        /**
         * Reconstitutes the instance from a stream (that is, deserializes it).
         */
        private void readObject(java.io.ObjectInputStream s)
            throws java.io.IOException, ClassNotFoundException {
            s.defaultReadObject();
            setState(0); // reset to unlocked state
        }
    }

    /**
     * Sync object for non-fair locks
     * 非公平锁
     */
    static final class NonfairSync extends Sync {
        private static final long serialVersionUID = 7316153563782823691L;

        /**
         * Performs lock.  Try immediate barge, backing up to normal
         * acquire on failure.
         * 先尝试 CAS 获取锁，成功则 setExclusiveOwnerThread；失败则调用 acquire(1)
         */
        final void lock() {
            // 若通过 CAS 设置变量 State（同步状态）成功，也就是获取锁成功，则将当前线程设置为独占线程。
            // compareAndSetState 也是 acquire 方法的一部分实现，只不过在之前有很多校验。即 Sync#lock 方法注释中提到的 fast path
            if (compareAndSetState(0, 1))
                setExclusiveOwnerThread(Thread.currentThread());
            else
                // 获取锁成功，持有计数默认 +1
                acquire(1);
        }

        /**
         * 由 {@link #acquire} 调用
         * @param acquires
         * @return
         */
        protected final boolean tryAcquire(int acquires) {
            return nonfairTryAcquire(acquires);
        }
    }

    /**
     * Sync object for fair locks
     * 公平锁
     */
    static final class FairSync extends Sync {
        private static final long serialVersionUID = -3000897897090466540L;

        final void lock() {
            acquire(1);
        }

        /**
         * Fair version of tryAcquire.  Don't grant access unless
         * recursive call or no waiters or is first.<br/>
         * tryAcquire 的公平版本。
         * 除非递归调用或当前队列无线程等待或该节点是头节点的继任节点，否则不会授予访问权限，直接返回 false。
         */
        protected final boolean tryAcquire(int acquires) {
            final Thread current = Thread.currentThread();
            int c = getState();
            if (c == 0) {
                // 如果当前节点是头节点的后继节点 && 成功获取锁资源
                // 相比非公平版本的获取锁，多了 hasQueuedPredecessors 判断，原因如下：
                // 非公平模式下获取锁是 barging，无脑争抢，跟线程节点在队列中所处的位置无关。
                // 而公平模式不然，FIFO，有比当前队列等待时间更长的节点则只能放弃竞争返回 false。
                if (!hasQueuedPredecessors() && compareAndSetState(0, acquires)) {
                    setExclusiveOwnerThread(current);
                    return true;
                }
            }
            else if (current == getExclusiveOwnerThread()) {
                int nextc = c + acquires;
                if (nextc < 0)
                    throw new Error("Maximum lock count exceeded");
                setState(nextc);
                return true;
            }
            return false;
        }
    }

    /**
     * Creates an instance of {@code ReentrantLock}.
     * This is equivalent to using {@code ReentrantLock(false)}.
     * 创建 ReentrantLock 实例，默认非公平模式
     */
    public ReentrantLock() {
        sync = new NonfairSync();
    }

    /**
     * Creates an instance of {@code ReentrantLock} with the
     * given fairness policy.
     * 创建指定模式的可重入锁实例，false 非公平模式，true 公平模式。
     * @param fair {@code true} if this lock should use a fair ordering policy| true 公平模式
     */
    public ReentrantLock(boolean fair) {
        sync = fair ? new FairSync() : new NonfairSync();
    }

    /**
     * Acquires the lock.<br/>
     * 获取锁资源
     * <p>Acquires the lock if it is not held by another thread and returns
     * immediately, setting the lock hold count to one.<br/>
     * 如果锁未被其他线程持有，则获取锁并立即返回，将锁持有计数设置为 1。<br/>
     *
     * <p>If the current thread already holds the lock then the hold
     * count is incremented by one and the method returns immediately.<br/>
     * 如果当前线程已经持有锁，那么持有计数将增加1，并且方法立即返回。<br/>
     *
     * <p>If the lock is held by another thread then the
     * current thread becomes disabled for thread scheduling
     * purposes and lies dormant until the lock has been acquired,
     * at which time the lock hold count is set to one.<br/>
     * 如果锁由其他线程持有，则当前线程出于线程调度目的将被 disable，并处于休眠状态，
     * 直到获得锁为止，此时锁持有计数设置为 1。
     */
    public void lock() {
        sync.lock();
    }

    /**
     * Acquires the lock unless the current thread is
     * {@linkplain Thread#interrupt interrupted}.
     * 阻塞式获取锁，除非线程被中断。<br/>
     *
     * <p>Acquires the lock if it is not held by another thread and returns
     * immediately, setting the lock hold count to one.
     *
     * <p>If the current thread already holds this lock then the hold count
     * is incremented by one and the method returns immediately.
     *
     * <p>If the lock is held by another thread then the
     * current thread becomes disabled for thread scheduling
     * purposes and lies dormant until one of two things happens:
     *
     * <ul>
     *
     * <li>The lock is acquired by the current thread; or 锁资源被当前线程获取，或者
     *
     * <li>Some other thread {@linkplain Thread#interrupt interrupts} the
     * current thread.其他线程中断了当前线程
     *
     * </ul>
     *
     * <p>If the lock is acquired by the current thread then the lock hold
     * count is set to one.
     *
     * <p>If the current thread:
     *
     * <ul>
     *
     * <li>has its interrupted status set on entry to this method; or
     *
     * <li>is {@linkplain Thread#interrupt interrupted} while acquiring
     * the lock,
     *
     * </ul>
     *
     * then {@link InterruptedException} is thrown and the current thread's
     * interrupted status is cleared.
     *
     * <p>In this implementation, as this method is an explicit
     * interruption point, preference is given to responding to the
     * interrupt over normal or reentrant acquisition of the lock.<br/>
     * 在该实现中，由于该方法是一个显式中断点，因此相对于锁的正常或可重入获取，优先响应中断。
     *
     * @throws InterruptedException if the current thread is interrupted
     */
    public void lockInterruptibly() throws InterruptedException {
        sync.acquireInterruptibly(1);
    }

    /**
     * Acquires the lock only if it is not held by another thread at the time
     * of invocation.
     * 仅当调用时锁资源未其他线程持有时才可以获取(成功)。
     *
     * <p>Acquires the lock if it is not held by another thread and
     * returns immediately with the value {@code true}, setting the
     * lock hold count to one. Even when this lock has been set to use a
     * fair ordering policy, a call to {@code tryLock()} <em>will</em>
     * immediately acquire the lock if it is available, whether or not
     * other threads are currently waiting for the lock.
     * This &quot;barging&quot; behavior can be useful in certain
     * circumstances, even though it breaks fairness. If you want to honor
     * the fairness setting for this lock, then use
     * {@link #tryLock(long, TimeUnit) tryLock(0, TimeUnit.SECONDS) }
     * which is almost equivalent (it also detects interruption).<br/>
     * 如果锁未被其他线程持有，则获取锁，并立即返回 {@code true}，并将锁持有计数设置为1。
     * 即使将此锁设置为公平模式，对 {@code tryLock()} 的调用也会立即获取该锁（如果该锁可用），
     * 无论当前是否有其他线程正在等待获取锁。这 barging 行为在某些情况下是有用的，即使它破坏了公平。
     * 如果希望遵守此锁的公平性设置，请使用 {@link #tryLock(long,TimeUnit) tryLock(0，TimeUnit.SECONDS)}，这几乎是等效的（它还检测到中断）。
     *
     * <p>If the current thread already holds this lock then the hold
     * count is incremented by one and the method returns {@code true}.
     *
     * <p>If the lock is held by another thread then this method will return
     * immediately with the value {@code false}.
     *
     * @return {@code true} if the lock was free and was acquired by the
     *         current thread, or the lock was already held by the current
     *         thread; and {@code false} otherwise
     */
    public boolean tryLock() {
        return sync.nonfairTryAcquire(1);
    }

    /**
     * Acquires the lock if it is not held by another thread within the given
     * waiting time and the current thread has not been
     * {@linkplain Thread#interrupt interrupted}.<br/>
     * 如果在给定的等待时间内锁没有被其他线程持有，并且当前线程没有被 {@linkplain thread#interrupt interrupted} 中断，则获取锁。
     *
     * <p>Acquires the lock if it is not held by another thread and returns
     * immediately with the value {@code true}, setting the lock hold count
     * to one. If this lock has been set to use a fair ordering policy then
     * an available lock <em>will not</em> be acquired if any other threads
     * are waiting for the lock. This is in contrast to the {@link #tryLock()}
     * method. If you want a timed {@code tryLock} that does permit barging on
     * a fair lock then combine the timed and un-timed forms together:<br/>
     * 如果锁未被其他线程持有，则获取锁，并立即返回 {@code true}，并将锁持有计数设置为 1。
     * 如果此锁已设置为使用公平策略，则如果其他线程正在等待获取锁，则获取锁失败。这与 {@link #tryLock()} 方法相反。
     * 如果想要一个定时的 {@code tryLock} 允许在公平锁上进行 barging，那么将定时和非定时形式组合在一起：
     *
     *  <pre> {@code
     * if (lock.tryLock() || lock.tryLock(timeout, unit)) {
     *   ...
     * }}</pre>
     *
     * <p>If the current thread
     * already holds this lock then the hold count is incremented by one and
     * the method returns {@code true}.
     *
     * <p>If the lock is held by another thread then the
     * current thread becomes disabled for thread scheduling
     * purposes and lies dormant until one of three things happens:
     *
     * <ul>
     *
     * <li>The lock is acquired by the current thread; or
     *
     * <li>Some other thread {@linkplain Thread#interrupt interrupts}
     * the current thread; or
     *
     * <li>The specified waiting time elapses
     *
     * </ul>
     *
     * <p>If the lock is acquired then the value {@code true} is returned and
     * the lock hold count is set to one.
     *
     * <p>If the current thread:
     *
     * <ul>
     *
     * <li>has its interrupted status set on entry to this method; or
     *
     * <li>is {@linkplain Thread#interrupt interrupted} while
     * acquiring the lock,
     *
     * </ul>
     * then {@link InterruptedException} is thrown and the current thread's
     * interrupted status is cleared.
     *
     * <p>If the specified waiting time elapses then the value {@code false}
     * is returned.  If the time is less than or equal to zero, the method
     * will not wait at all.
     *
     * <p>In this implementation, as this method is an explicit
     * interruption point, preference is given to responding to the
     * interrupt over normal or reentrant acquisition of the lock, and
     * over reporting the elapse of the waiting time.
     *
     * @param timeout the time to wait for the lock
     * @param unit the time unit of the timeout argument
     * @return {@code true} if the lock was free and was acquired by the
     *         current thread, or the lock was already held by the current
     *         thread; and {@code false} if the waiting time elapsed before
     *         the lock could be acquired
     * @throws InterruptedException if the current thread is interrupted
     * @throws NullPointerException if the time unit is null
     */
    public boolean tryLock(long timeout, TimeUnit unit) throws InterruptedException {
        return sync.tryAcquireNanos(1, unit.toNanos(timeout));
    }

    /**
     * Attempts to release this lock.
     *
     * <p>If the current thread is the holder of this lock then the hold
     * count is decremented.  If the hold count is now zero then the lock
     * is released.  If the current thread is not the holder of this
     * lock then {@link IllegalMonitorStateException} is thrown.
     *
     * @throws IllegalMonitorStateException if the current thread does not
     *         hold this lock
     */
    public void unlock() {
        sync.release(1);
    }

    /**
     * Returns a {@link Condition} instance for use with this
     * {@link Lock} instance.
     *
     * <p>The returned {@link Condition} instance supports the same
     * usages as do the {@link Object} monitor methods ({@link
     * Object#wait() wait}, {@link Object#notify notify}, and {@link
     * Object#notifyAll notifyAll}) when used with the built-in
     * monitor lock.
     *
     * <ul>
     *
     * <li>If this lock is not held when any of the {@link Condition}
     * {@linkplain Condition#await() waiting} or {@linkplain
     * Condition#signal signalling} methods are called, then an {@link
     * IllegalMonitorStateException} is thrown.
     *
     * <li>When the condition {@linkplain Condition#await() waiting}
     * methods are called the lock is released and, before they
     * return, the lock is reacquired and the lock hold count restored
     * to what it was when the method was called.
     *
     * <li>If a thread is {@linkplain Thread#interrupt interrupted}
     * while waiting then the wait will terminate, an {@link
     * InterruptedException} will be thrown, and the thread's
     * interrupted status will be cleared.
     *
     * <li> Waiting threads are signalled in FIFO order.
     *
     * <li>The ordering of lock reacquisition for threads returning
     * from waiting methods is the same as for threads initially
     * acquiring the lock, which is in the default case not specified,
     * but for <em>fair</em> locks favors those threads that have been
     * waiting the longest.
     *
     * </ul>
     *
     * @return the Condition object
     */
    public Condition newCondition() {
        return sync.newCondition();
    }

    /**
     * Queries the number of holds on this lock by the current thread.
     * 当前线程持有此锁的次数，如果当前线程未持有此锁，则为零.
     * <p>A thread has a hold on a lock for each lock action that is not
     * matched by an unlock action.
     *
     * <p>The hold count information is typically only used for testing and
     * debugging purposes. For example, if a certain section of code should
     * not be entered with the lock already held then we can assert that
     * fact:
     *
     *  <pre> {@code
     * class X {
     *   ReentrantLock lock = new ReentrantLock();
     *   // ...
     *   public void m() {
     *     assert lock.getHoldCount() == 0;
     *     lock.lock();
     *     try {
     *       // ... method body
     *     } finally {
     *       lock.unlock();
     *     }
     *   }
     * }}</pre>
     *
     * @return the number of holds on this lock by the current thread,
     *         or zero if this lock is not held by the current thread。<br/>
     *         当前线程持有此锁的次数，如果当前线程未持有此锁，则为零.
     */
    public int getHoldCount() {
        return sync.getHoldCount();
    }

    /**
     * Queries if this lock is held by the current thread.
     *
     * <p>Analogous to the {@link Thread#holdsLock(Object)} method for
     * built-in monitor locks, this method is typically used for
     * debugging and testing. For example, a method that should only be
     * called while a lock is held can assert that this is the case:
     *
     *  <pre> {@code
     * class X {
     *   ReentrantLock lock = new ReentrantLock();
     *   // ...
     *
     *   public void m() {
     *       assert lock.isHeldByCurrentThread();
     *       // ... method body
     *   }
     * }}</pre>
     *
     * <p>It can also be used to ensure that a reentrant lock is used
     * in a non-reentrant manner, for example:
     *
     *  <pre> {@code
     * class X {
     *   ReentrantLock lock = new ReentrantLock();
     *   // ...
     *
     *   public void m() {
     *       assert !lock.isHeldByCurrentThread();
     *       lock.lock();
     *       try {
     *           // ... method body
     *       } finally {
     *           lock.unlock();
     *       }
     *   }
     * }}</pre>
     *
     * @return {@code true} if current thread holds this lock and
     *         {@code false} otherwise
     */
    public boolean isHeldByCurrentThread() {
        return sync.isHeldExclusively();
    }

    /**
     * Queries if this lock is held by any thread. This method is
     * designed for use in monitoring of the system state,
     * not for synchronization control.
     * 查询当前是否有线程持有锁资源，仅用来监控锁状态，不可用来锁控制。
     * @return {@code true} if any thread holds this lock and
     *         {@code false} otherwise
     */
    public boolean isLocked() {
        return sync.isLocked();
    }

    /**
     * Returns {@code true} if this lock has fairness set true.
     * 当前锁模式是否为公平锁
     * @return {@code true} if this lock has fairness set true
     */
    public final boolean isFair() {
        return sync instanceof FairSync;
    }

    /**
     * Returns the thread that currently owns this lock, or
     * {@code null} if not owned. When this method is called by a
     * thread that is not the owner, the return value reflects a
     * best-effort approximation of current lock status. For example,
     * the owner may be momentarily {@code null} even if there are
     * threads trying to acquire the lock but have not yet done so.
     * This method is designed to facilitate construction of
     * subclasses that provide more extensive lock monitoring
     * facilities.
     * 返回当前同步锁资源的持有线程
     *
     * @return the owner, or {@code null} if not owned| 如果没有线程持有，则返回 null
     */
    protected Thread getOwner() {
        return sync.getOwner();
    }

    /**
     * Queries whether any threads are waiting to acquire this lock. Note that
     * because cancellations may occur at any time, a {@code true}
     * return does not guarantee that any other thread will ever
     * acquire this lock.  This method is designed primarily for use in
     * monitoring of the system state.查询是否有线程在等待获取锁。
     *
     * @return {@code true} if there may be other threads waiting to
     *         acquire the lock
     */
    public final boolean hasQueuedThreads() {
        return sync.hasQueuedThreads();
    }

    /**
     * Queries whether the given thread is waiting to acquire this
     * lock. Note that because cancellations may occur at any time, a
     * {@code true} return does not guarantee that this thread
     * will ever acquire this lock.  This method is designed primarily for use
     * in monitoring of the system state.查询指定 thread 是否在队列中
     *
     * @param thread the thread
     * @return {@code true} if the given thread is queued waiting for this lock
     * @throws NullPointerException if the thread is null
     */
    public final boolean hasQueuedThread(Thread thread) {
        return sync.isQueued(thread);
    }

    /**
     * Returns an estimate of the number of threads waiting to
     * acquire this lock.  The value is only an estimate because the number of
     * threads may change dynamically while this method traverses
     * internal data structures.  This method is designed for use in
     * monitoring of the system state, not for synchronization
     * control.
     * 返回队列中线程数的估计值。
     *
     * @return the estimated number of threads waiting for this lock
     */
    public final int getQueueLength() {
        return sync.getQueueLength();
    }

    /**
     * Returns a collection containing threads that may be waiting to
     * acquire this lock.  Because the actual set of threads may change
     * dynamically while constructing this result, the returned
     * collection is only a best-effort estimate.  The elements of the
     * returned collection are in no particular order.  This method is
     * designed to facilitate construction of subclasses that provide
     * more extensive monitoring facilities.
     * 返回包含可能队列中线程的集合。在构造 list 时，实际的线程集可能会动态更改，
     * 所以返回的集合只是一个尽力而为的估计。返回集合的元素没有特定的顺序。
     *
     * @return the collection of threads
     */
    protected Collection<Thread> getQueuedThreads() {
        return sync.getQueuedThreads();
    }

    /**
     * Queries whether any threads are waiting on the given condition
     * associated with this lock. Note that because timeouts and
     * interrupts may occur at any time, a {@code true} return does
     * not guarantee that a future {@code signal} will awaken any
     * threads.  This method is designed primarily for use in
     * monitoring of the system state.
     *
     * @param condition the condition
     * @return {@code true} if there are any waiting threads
     * @throws IllegalMonitorStateException if this lock is not held
     * @throws IllegalArgumentException if the given condition is
     *         not associated with this lock
     * @throws NullPointerException if the condition is null
     */
    public boolean hasWaiters(Condition condition) {
        if (condition == null)
            throw new NullPointerException();
        if (!(condition instanceof AbstractQueuedSynchronizer.ConditionObject))
            throw new IllegalArgumentException("not owner");
        return sync.hasWaiters((AbstractQueuedSynchronizer.ConditionObject)condition);
    }

    /**
     * Returns an estimate of the number of threads waiting on the
     * given condition associated with this lock. Note that because
     * timeouts and interrupts may occur at any time, the estimate
     * serves only as an upper bound on the actual number of waiters.
     * This method is designed for use in monitoring of the system
     * state, not for synchronization control.<br/>
     * 返回等待与此锁关联的给定条件的线程数的估计值。由于超时和中断可能随时发生，
     * 因此估计值仅作为实际等待线程数的上限。此方法设计用于监视系统状态，而不是用于同步控制。
     *
     * @param condition the condition
     * @return the estimated number of waiting threads
     * @throws IllegalMonitorStateException if this lock is not held
     * @throws IllegalArgumentException if the given condition is
     *         not associated with this lock
     * @throws NullPointerException if the condition is null
     */
    public int getWaitQueueLength(Condition condition) {
        if (condition == null)
            throw new NullPointerException();
        if (!(condition instanceof AbstractQueuedSynchronizer.ConditionObject))
            throw new IllegalArgumentException("not owner");
        return sync.getWaitQueueLength((AbstractQueuedSynchronizer.ConditionObject)condition);
    }

    /**
     * Returns a collection containing those threads that may be
     * waiting on the given condition associated with this lock.
     * Because the actual set of threads may change dynamically while
     * constructing this result, the returned collection is only a
     * best-effort estimate. The elements of the returned collection
     * are in no particular order.  This method is designed to
     * facilitate construction of subclasses that provide more
     * extensive condition monitoring facilities.<br/>
     * 返回一个集合，其中包含可能正在等待与此锁关联的给定条件的线程。因为在构造此结果集时，
     * 线程集可能会动态辩护，所以返回的集合只是一个估计值。返回的结果集的可能无序。
     *
     * @param condition the condition
     * @return the collection of threads
     * @throws IllegalMonitorStateException if this lock is not held
     * @throws IllegalArgumentException if the given condition is
     *         not associated with this lock
     * @throws NullPointerException if the condition is null
     */
    protected Collection<Thread> getWaitingThreads(Condition condition) {
        if (condition == null)
            throw new NullPointerException();
        if (!(condition instanceof AbstractQueuedSynchronizer.ConditionObject))
            throw new IllegalArgumentException("not owner");
        return sync.getWaitingThreads((AbstractQueuedSynchronizer.ConditionObject)condition);
    }

    /**
     * Returns a string identifying this lock, as well as its lock state.
     * The state, in brackets, includes either the String {@code "Unlocked"}
     * or the String {@code "Locked by"} followed by the
     * {@linkplain Thread#getName name} of the owning thread.
     *
     * @return a string identifying this lock, as well as its lock state
     */
    public String toString() {
        Thread o = sync.getOwner();
        return super.toString() + ((o == null) ?
                                   "[Unlocked]" :
                                   "[Locked by thread " + o.getName() + "]");
    }
}<|MERGE_RESOLUTION|>--- conflicted
+++ resolved
@@ -141,12 +141,8 @@
         /**
          * Performs {@link Lock#lock}. The main reason for subclassing
          * is to allow fast path for nonfair version.<br/>
-<<<<<<< HEAD
          * 执行 {@code #lock()} 操作。
          * 子类化的主要原因是允许非公平获取锁方法 {@link NonfairSync#lock()} 中提供(获取锁)捷径。
-=======
-         * 执行 {@code #lock()} 操作。子类化的主要原因是允许非公平获取锁方法 {@code NonfairSync#lock()} 中提供(获取锁)捷径。
->>>>>>> 0af8a402
          */
         abstract void lock();
 
